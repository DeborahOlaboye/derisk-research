import datetime
import difflib
import logging
import math

import numpy.random
import pandas
import plotly.express
import streamlit

import src.helpers
import src.main_chart
import src.persistent_state
import src.settings
import src.swap_amm
<<<<<<< HEAD
from src.chart_utils import (get_protocol_data_mappings, load_stats_data,
                         transform_loans_data, transform_main_chart_data)
=======
import src.utils



def infer_protocol_name(input_protocol: str, valid_protocols: list[str]) -> str:
    """Find the closest matching protocol name from a list of valid protocols using fuzzy matching.

    Args:
        input_protocol (str): The protocol name input by the user.
        valid_protocols (list[str]): A list of valid protocol names.

    Returns:
        str: The closest matching protocol name if found, otherwise returns the input protocol.
    """
    closest_match = difflib.get_close_matches(
        input_protocol, valid_protocols, n=1, cutoff=0.6
    )
    return closest_match and closest_match[0] or input_protocol
>>>>>>> eb257032


PROTOCOL_NAMES = [
    "zkLend",
    "Nostra Alpha",
    "Nostra Mainnet",
]  # "Hashstack V0", "Hashstack V1"


<<<<<<< HEAD
def _remove_leading_zeros(address: str) -> str:
    while address[2] == "0":
        address = f"0x{address[3:]}"
    return address


def _get_available_liquidity(
    data: pandas.DataFrame, price: float, price_diff: float, bids: bool
) -> float:
    price_lower_bound = max(0.95 * price, price - price_diff) if bids else price
    price_upper_bound = price if bids else min(1.05 * price, price + price_diff)
    return data.loc[
        data["price"].between(price_lower_bound, price_upper_bound), "quantity"
    ].sum()


def add_ekubo_liquidity(
    data: pandas.DataFrame,
    collateral_token: str,
    debt_token: str,
) -> float:
    URL = "http://178.32.172.153/orderbook/"
    DEX = "Ekubo"
    params = {
        "base_token": _remove_leading_zeros(collateral_token),
        "quote_token": _remove_leading_zeros(debt_token),
        "dex": DEX,
    }
    response = requests.get(URL, params=params)

    if response.status_code == 200:
        liquidity = response.json()
        try:
            bid_prices, bid_quantities = zip(*liquidity["bids"])
        except ValueError:
            time.sleep(300)
            add_ekubo_liquidity(
                data=data, collateral_token=collateral_token, debt_token=debt_token
            )
        else:
            bids = pandas.DataFrame(
                {
                    "price": bid_prices,
                    "quantity": bid_quantities,
                },
            )
            bids = bids.astype(float)
            bids.sort_values("price", inplace=True)
            price_diff = data["collateral_token_price"].diff().max()
            data["Ekubo_debt_token_supply"] = data["collateral_token_price"].apply(
                lambda x: _get_available_liquidity(
                    data=bids,
                    price=x,
                    price_diff=price_diff,
                    bids=True,
                )
            )
            data["debt_token_supply"] += data["Ekubo_debt_token_supply"]
            return data

    logging.warning(
        "Using collateral token as base token and debt token as quote token."
    )
    params = {
        "base_token": _remove_leading_zeros(debt_token),
        "quote_token": _remove_leading_zeros(collateral_token),
        "dex": DEX,
    }
    response = requests.get(URL, params=params)

    if response.status_code == 200:
        liquidity = response.json()
        try:
            ask_prices, ask_quantities = zip(*liquidity["asks"])
        except ValueError:
            time.sleep(5)
            add_ekubo_liquidity(
                data=data, collateral_token=collateral_token, debt_token=debt_token
            )
        else:
            asks = pandas.DataFrame(
                {
                    "price": ask_prices,
                    "quantity": ask_quantities,
                },
            )
            asks = asks.astype(float)
            asks.sort_values("price", inplace=True)
            data["Ekubo_debt_token_supply"] = data["collateral_token_price"].apply(
                lambda x: _get_available_liquidity(
                    data=asks,
                    price=x,
                    bids=False,
                )
            )
            data["debt_token_supply"] += data["Ekubo_debt_token_supply"]
            return data

    return data

  
=======
def create_stablecoin_bundle(data: dict[str, pandas.DataFrame]) -> dict[str, pandas.DataFrame]:
    """
    Creates a stablecoin bundle by merging relevant DataFrames for collateral tokens and debt tokens.

    For each collateral token specified in `src.settings.COLLATERAL_TOKENS`, this function finds the
    relevant stablecoin pairs from the provided `data` dictionary and merges the corresponding DataFrames
    based on the 'collateral_token_price' column. It combines the debt and liquidity data for multiple
    stablecoin pairs and adds the result back to the `data` dictionary under a new key.

    Parameters:
    data (dict[str, pandas.DataFrame]): A dictionary where the keys are token pairs and the values are
                                        corresponding DataFrames containing price and supply data.

    Returns:
    dict[str, pandas.DataFrame]: The updated dictionary with the newly created stablecoin bundle added.
    """

    # Iterate over all collateral tokens defined in the settings
    for collateral in src.settings.COLLATERAL_TOKENS:
        # Find all relevant pairs that involve the current collateral and one of the debt tokens
        relevant_pairs = [
            pair
            for pair in data.keys()
            if collateral in pair
            and any(stablecoin in pair for stablecoin in src.settings.DEBT_TOKENS[:-1])
        ]
        combined_df = None  # Initialize a variable to store the combined DataFrame

        # Loop through each relevant pair
        for pair in relevant_pairs:
            df = data[pair]  # Get the DataFrame for the current pair

            if df.empty:
                # Log a warning if the DataFrame is empty and skip to the next pair
                logging.warning(f"Empty DataFrame for pair: {pair}")
                continue

            if combined_df is None:
                # If this is the first DataFrame being processed, use it as the base for combining
                combined_df = df.copy()
            else:
                # Merge the current DataFrame with the combined one on 'collateral_token_price'
                combined_df = pandas.merge(
                    combined_df, df, on="collateral_token_price", suffixes=("", "_y")
                )

                # Sum the columns for debt and liquidity, adding the corresponding '_y' values
                for col in [
                    "liquidable_debt",
                    "liquidable_debt_at_interval",
                    "10kSwap_debt_token_supply",
                    "MySwap_debt_token_supply",
                    "SithSwap_debt_token_supply",
                    "JediSwap_debt_token_supply",
                    "debt_token_supply",
                ]:
                    combined_df[col] += combined_df[f"{col}_y"]

                # Drop the '_y' columns after summing the relevant values
                combined_df.drop(
                    [col for col in combined_df.columns if col.endswith("_y")],
                    axis=1,
                    inplace=True,
                )

        # Create a new pair name for the stablecoin bundle
        new_pair = f"{collateral}-{src.settings.STABLECOIN_BUNDLE_NAME}"
        # Add the combined DataFrame for this collateral to the data dictionary
        data[new_pair] = combined_df

    # Return the updated data dictionary
    return data


>>>>>>> eb257032
def process_liquidity(
    main_chart_data: pandas.DataFrame, collateral_token: str, debt_token: str
) -> tuple[pandas.DataFrame, float]:
    """
    Process liquidity data for the main chart.
    :param main_chart_data: Main chart data.
    :param collateral_token: Collateral token.
    :param debt_token: Debt token.
    :return: Processed main chart data and collateral token price.
    """
    # Fetch underlying addresses and decimals
    collateral_token_underlying_address = src.helpers.UNDERLYING_SYMBOLS_TO_UNDERLYING_ADDRESSES[collateral_token]
    collateral_token_decimals = int(math.log10(src.settings.TOKEN_SETTINGS[collateral_token].decimal_factor))
    underlying_addresses_to_decimals = {collateral_token_underlying_address: collateral_token_decimals}

    # Fetch prices
    prices = src.helpers.get_prices(token_decimals=underlying_addresses_to_decimals)
    collateral_token_price = prices[collateral_token_underlying_address]

    # Process main chart data
    main_chart_data = main_chart_data.astype(float)
    debt_token_underlying_address = (
        src.helpers.UNDERLYING_SYMBOLS_TO_UNDERLYING_ADDRESSES[debt_token]
    )

    ekubo_liquidity = src.utils.EkuboLiquidity(
        data=main_chart_data,
        collateral_token=collateral_token_underlying_address,
        debt_token=debt_token_underlying_address,
    )

    main_chart_data = ekubo_liquidity.apply_liquidity_to_dataframe(
        ekubo_liquidity.fetch_liquidity(),
    )

    return main_chart_data, collateral_token_price


def main():
    streamlit.title("DeRisk")

    col1, _ = streamlit.columns([1, 3])
    with col1:
        protocols = streamlit.multiselect(
            label="Select protocols",
            options=PROTOCOL_NAMES,
            default=PROTOCOL_NAMES,
        )
        collateral_token = streamlit.selectbox(
            label="Select collateral token:",
            options=src.settings.COLLATERAL_TOKENS,
            index=0,
        )

        debt_token = streamlit.selectbox(
            label="Select debt token:",
            options=src.settings.DEBT_TOKENS,
            index=0,
        )
    stable_coin_pair = f"{collateral_token}-{src.settings.STABLECOIN_BUNDLE_NAME}"

    if debt_token == collateral_token:
        streamlit.subheader(
            f":warning: You are selecting the same token for both collateral and debt."
        )

    current_pair = f"{collateral_token}-{debt_token}"

    protocol_main_chart_data_mapping, protocol_loans_data_mapping = (
        get_protocol_data_mappings(
            current_pair=current_pair,
            stable_coin_pair=stable_coin_pair,
            protocols=protocols,
        )
    )
    loans_data = transform_loans_data(protocol_loans_data_mapping, protocols)
    main_chart_data = transform_main_chart_data(
        protocol_main_chart_data_mapping, current_pair, protocols
    )

    # Plot the liquidable debt against the available supply.
    collateral_token, debt_token = current_pair.split("-")
    collateral_token_price = 0

    if current_pair == stable_coin_pair:
        for stable_coin in src.settings.DEBT_TOKENS[:-1]:
            debt_token = stable_coin
            main_chart_data, collateral_token_price = process_liquidity(
                main_chart_data, collateral_token, debt_token
            )
    else:
        main_chart_data, collateral_token_price = process_liquidity(
            main_chart_data, collateral_token, debt_token
        )

    # TODO: Add Ekubo end
    figure = src.main_chart.get_main_chart_figure(
        data=main_chart_data,
        collateral_token=collateral_token,
        debt_token=(
            src.settings.STABLECOIN_BUNDLE_NAME
            if current_pair == stable_coin_pair
            else debt_token
        ),
        collateral_token_price=collateral_token_price,
    )
    streamlit.plotly_chart(figure_or_data=figure, use_container_width=True)

    main_chart_data["debt_to_supply_ratio"] = (
        main_chart_data["liquidable_debt_at_interval"]
        / main_chart_data["debt_token_supply"]
    )
    example_rows = main_chart_data[
        (main_chart_data["debt_to_supply_ratio"] > 0.75)
        & (main_chart_data["collateral_token_price"] <= collateral_token_price)
    ]

    if not example_rows.empty:
        example_row = example_rows.sort_values("collateral_token_price").iloc[-1]

        def _get_risk_level(debt_to_supply_ratio: float) -> str:
            if debt_to_supply_ratio < 0.2:
                return "low"
            elif debt_to_supply_ratio < 0.4:
                return "medium"
            elif debt_to_supply_ratio < 0.6:
                "high"
            return "very high"

        streamlit.subheader(
            f":warning: At price of {round(example_row['collateral_token_price'], 2)}, the risk of acquiring bad debt for "
            f"lending protocols is {_get_risk_level(example_row['debt_to_supply_ratio'])}."
        )
        streamlit.write(
            f"The ratio of liquidated debt to available supply is {round(example_row['debt_to_supply_ratio'] * 100)}%.Debt"
            f" worth of {int(example_row['liquidable_debt_at_interval']):,} USD will be liquidated while the AMM swaps "
            f"capacity will be {int(example_row['debt_token_supply']):,} USD."
        )

    streamlit.header("Liquidable debt")
    liquidable_debt_data = main_chart_data[
        ["collateral_token_price", "liquidable_debt_at_interval", "liquidable_debt"]
    ].copy()
    liquidable_debt_data.rename(
        columns={
            "liquidable_debt": "Liquidable debt at price",
            "liquidable_debt_at_interval": "Liquidable debt at interval",
            "collateral_token_price": "Collateral token price",
        },
        inplace=True,
    )

    # Display the filtered DataFrame and hide the index
    streamlit.dataframe(
        liquidable_debt_data.round(), use_container_width=True, hide_index=True
    )

    streamlit.header("Loans with low health factor")
    col1, _ = streamlit.columns([1, 3])
    with col1:
        debt_usd_lower_bound, debt_usd_upper_bound = streamlit.slider(
            label="Select range of USD borrowings",
            min_value=0,
            max_value=int(loans_data["Debt (USD)"].max()),
            value=(0, int(loans_data["Debt (USD)"].max())),
        )
    streamlit.dataframe(
        loans_data[
            (loans_data["Health factor"] > 0)  # TODO: debug the negative HFs
            & loans_data["Debt (USD)"].between(
                debt_usd_lower_bound, debt_usd_upper_bound
            )
        ]
        .sort_values("Health factor")
        .iloc[:20],
        use_container_width=True,
    )

    streamlit.header("Top loans")
    col1, col2 = streamlit.columns(2)
    with col1:
        streamlit.subheader("Sorted by collateral")
        streamlit.dataframe(
            loans_data[loans_data["Health factor"] > 1]  # TODO: debug the negative HFs
            .sort_values("Collateral (USD)", ascending=False)
            .iloc[:20],
            use_container_width=True,
        )
    with col2:
        streamlit.subheader("Sorted by debt")
        streamlit.dataframe(
            loans_data[loans_data["Health factor"] > 1]  # TODO: debug the negative HFs
            .sort_values("Debt (USD)", ascending=False)
            .iloc[:20],
            use_container_width=True,
        )

    streamlit.header("Detail of a loan")
    col1, col2, col3 = streamlit.columns(3)
    with col1:
        user = streamlit.text_input("User")
        protocol = streamlit.text_input("Protocol")
        users_and_protocols_with_debt = list(
            loans_data.loc[
                loans_data["Debt (USD)"] > 0,
                ["User", "Protocol"],
            ].itertuples(index=False, name=None)
        )

        random_user, random_protocol = users_and_protocols_with_debt[
            numpy.random.randint(len(users_and_protocols_with_debt))
        ]

        if not user:
            streamlit.write(f"Selected random user = {random_user}.")
            user = random_user
        if not protocol:
            streamlit.write(f"Selected random protocol = {random_protocol}.")
            protocol = random_protocol

        # Normalize the user address by adding leading zeroes if necessary
        user = src.helpers.add_leading_zeros(user)

        # Infer the correct protocol name using fuzzy matching
        valid_protocols = loans_data["Protocol"].unique()
        protocol = infer_protocol_name(protocol, valid_protocols)

    loan = loans_data.loc[
        (loans_data["User"] == user) & (loans_data["Protocol"] == protocol),
    ]
    if loan.empty:
        streamlit.warning(f"No loan found for user = {user} and protocol = {protocol}.")
    else:
        (
            collateral_usd_amounts,
            debt_usd_amounts,
        ) = src.main_chart.get_specific_loan_usd_amounts(loan=loan)


        with col2:
            figure = plotly.express.pie(
                collateral_usd_amounts,
                values="amount_usd",
                names="token",
                title="Collateral (USD)",
                color_discrete_sequence=plotly.express.colors.sequential.Oranges_r,
            )
            streamlit.plotly_chart(figure, True)

        with col3:
            figure = plotly.express.pie(
                debt_usd_amounts,
                values="amount_usd",
                names="token",
                title="Debt (USD)",
                color_discrete_sequence=plotly.express.colors.sequential.Greens_r,
            )
            streamlit.plotly_chart(figure, True)

        streamlit.dataframe(loan)

    streamlit.header("Comparison of lending protocols")
    supply_stats, collateral_stats, debt_stats, general_stats, utilization_stats = (
        load_stats_data()
    )
    # Display dataframes
    streamlit.dataframe(general_stats)
    streamlit.dataframe(utilization_stats)
    # USD deposit, collateral and debt per token (bar chart).
    (
        supply_figure,
        collateral_figure,
        debt_figure,
    ) = src.main_chart.get_bar_chart_figures(
        supply_stats=supply_stats.copy(),
        collateral_stats=collateral_stats.copy(),
        debt_stats=debt_stats.copy(),
    )
    streamlit.plotly_chart(figure_or_data=supply_figure, use_container_width=True)
    streamlit.plotly_chart(figure_or_data=collateral_figure, use_container_width=True)
    streamlit.plotly_chart(figure_or_data=debt_figure, use_container_width=True)

    columns = streamlit.columns(4)
    tokens = list(src.settings.TOKEN_SETTINGS.keys())
    for column, token_1, token_2 in zip(columns, tokens[:4], tokens[4:]):
        with column:
            for token in [token_1, token_2]:
                figure = plotly.express.pie(
                    collateral_stats.reset_index(),
                    values=f"{token} collateral",
                    names="Protocol",
                    title=f"{token} collateral",
                    color_discrete_sequence=plotly.express.colors.sequential.Oranges_r,
                )
                streamlit.plotly_chart(figure, True)
            for token in [token_1, token_2]:
                figure = plotly.express.pie(
                    debt_stats.reset_index(),
                    values=f"{token} debt",
                    names="Protocol",
                    title=f"{token} debt",
                    color_discrete_sequence=plotly.express.colors.sequential.Greens_r,
                )
                streamlit.plotly_chart(figure, True)
            for token in [token_1, token_2]:
                figure = plotly.express.pie(
                    supply_stats.reset_index(),
                    values=f"{token} supply",
                    names="Protocol",
                    title=f"{token} supply",
                    color_discrete_sequence=plotly.express.colors.sequential.Blues_r,
                )
                streamlit.plotly_chart(figure, True)

    last_update = src.persistent_state.load_pickle(
        path=src.persistent_state.LAST_UPDATE_FILENAME
    )
    last_timestamp = last_update["timestamp"]
    last_block_number = last_update["block_number"]
    date_str = datetime.datetime.utcfromtimestamp(int(last_timestamp))
    streamlit.write(f"Last updated {date_str} UTC, last block: {last_block_number}.")


if __name__ == "__main__":
    logging.basicConfig(
        level=logging.INFO,
        format="%(asctime)s - %(name)s - %(levelname)s - %(message)s",
    )

    streamlit.set_page_config(
        layout="wide",
        page_title="DeRisk by Carmine Finance",
        page_icon="https://carmine.finance/assets/logo.svg",
    )

    main()<|MERGE_RESOLUTION|>--- conflicted
+++ resolved
@@ -13,12 +13,16 @@
 import src.persistent_state
 import src.settings
 import src.swap_amm
-<<<<<<< HEAD
 from src.chart_utils import (get_protocol_data_mappings, load_stats_data,
                          transform_loans_data, transform_main_chart_data)
-=======
 import src.utils
 
+
+PROTOCOL_NAMES = [
+    "zkLend",
+    "Nostra Alpha",
+    "Nostra Mainnet",
+]  # "Hashstack V0", "Hashstack V1"
 
 
 def infer_protocol_name(input_protocol: str, valid_protocols: list[str]) -> str:
@@ -35,119 +39,14 @@
         input_protocol, valid_protocols, n=1, cutoff=0.6
     )
     return closest_match and closest_match[0] or input_protocol
->>>>>>> eb257032
-
-
-PROTOCOL_NAMES = [
-    "zkLend",
-    "Nostra Alpha",
-    "Nostra Mainnet",
-]  # "Hashstack V0", "Hashstack V1"
-
-
-<<<<<<< HEAD
+  
+  
 def _remove_leading_zeros(address: str) -> str:
     while address[2] == "0":
         address = f"0x{address[3:]}"
     return address
 
 
-def _get_available_liquidity(
-    data: pandas.DataFrame, price: float, price_diff: float, bids: bool
-) -> float:
-    price_lower_bound = max(0.95 * price, price - price_diff) if bids else price
-    price_upper_bound = price if bids else min(1.05 * price, price + price_diff)
-    return data.loc[
-        data["price"].between(price_lower_bound, price_upper_bound), "quantity"
-    ].sum()
-
-
-def add_ekubo_liquidity(
-    data: pandas.DataFrame,
-    collateral_token: str,
-    debt_token: str,
-) -> float:
-    URL = "http://178.32.172.153/orderbook/"
-    DEX = "Ekubo"
-    params = {
-        "base_token": _remove_leading_zeros(collateral_token),
-        "quote_token": _remove_leading_zeros(debt_token),
-        "dex": DEX,
-    }
-    response = requests.get(URL, params=params)
-
-    if response.status_code == 200:
-        liquidity = response.json()
-        try:
-            bid_prices, bid_quantities = zip(*liquidity["bids"])
-        except ValueError:
-            time.sleep(300)
-            add_ekubo_liquidity(
-                data=data, collateral_token=collateral_token, debt_token=debt_token
-            )
-        else:
-            bids = pandas.DataFrame(
-                {
-                    "price": bid_prices,
-                    "quantity": bid_quantities,
-                },
-            )
-            bids = bids.astype(float)
-            bids.sort_values("price", inplace=True)
-            price_diff = data["collateral_token_price"].diff().max()
-            data["Ekubo_debt_token_supply"] = data["collateral_token_price"].apply(
-                lambda x: _get_available_liquidity(
-                    data=bids,
-                    price=x,
-                    price_diff=price_diff,
-                    bids=True,
-                )
-            )
-            data["debt_token_supply"] += data["Ekubo_debt_token_supply"]
-            return data
-
-    logging.warning(
-        "Using collateral token as base token and debt token as quote token."
-    )
-    params = {
-        "base_token": _remove_leading_zeros(debt_token),
-        "quote_token": _remove_leading_zeros(collateral_token),
-        "dex": DEX,
-    }
-    response = requests.get(URL, params=params)
-
-    if response.status_code == 200:
-        liquidity = response.json()
-        try:
-            ask_prices, ask_quantities = zip(*liquidity["asks"])
-        except ValueError:
-            time.sleep(5)
-            add_ekubo_liquidity(
-                data=data, collateral_token=collateral_token, debt_token=debt_token
-            )
-        else:
-            asks = pandas.DataFrame(
-                {
-                    "price": ask_prices,
-                    "quantity": ask_quantities,
-                },
-            )
-            asks = asks.astype(float)
-            asks.sort_values("price", inplace=True)
-            data["Ekubo_debt_token_supply"] = data["collateral_token_price"].apply(
-                lambda x: _get_available_liquidity(
-                    data=asks,
-                    price=x,
-                    bids=False,
-                )
-            )
-            data["debt_token_supply"] += data["Ekubo_debt_token_supply"]
-            return data
-
-    return data
-
-  
-=======
 def create_stablecoin_bundle(data: dict[str, pandas.DataFrame]) -> dict[str, pandas.DataFrame]:
     """
     Creates a stablecoin bundle by merging relevant DataFrames for collateral tokens and debt tokens.
@@ -222,7 +121,6 @@
     return data
 
 
->>>>>>> eb257032
 def process_liquidity(
     main_chart_data: pandas.DataFrame, collateral_token: str, debt_token: str
 ) -> tuple[pandas.DataFrame, float]:
