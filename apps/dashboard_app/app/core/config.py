--- conflicted
+++ resolved
@@ -1,13 +1,9 @@
-<<<<<<< HEAD
-from pydantic import Field
+from pydantic import Field, BaseSettings
 from pydantic_settings import BaseSettings, SettingsConfigDict
 
+from dill import settings
 
-=======
-from dill import settings
-from pydantic import BaseSettings, Field
 
->>>>>>> 65bea9bc
 class Settings(BaseSettings):
     # Database settings
     db_driver: str = "postgresql+asyncpg"
@@ -17,18 +13,11 @@
     db_host: str = Field(default="localhost", alias="DB_HOST")
     db_port: int = 5432
 
-<<<<<<< HEAD
     derisk_api_url: str = Field(..., env="DERISK_API_URL")
     network: str = Field(default="sepolia", alias="NETWORK")
     active_protocols: list = Field(default_factory=lambda: ["ZkLend", "NostraMainnet", "NostraAlpha"], alias="ACTIVE_PROTOCOLS")
 
     coingecko_api_key: str = "api_key"
     coingecko_api_url: str = "api_url"
-=======
-    derisk_api_url: str = Field(..., env="DERISK_API_URL") 
-    network: str = Field(default="sepolia", alias="NETWORK")  
-    active_protocols: list = Field(default_factory=lambda: ["ZkLend", "NostraMainnet", "NostraAlpha"], alias="ACTIVE_PROTOCOLS")
-
->>>>>>> 65bea9bc
 
 settings = Settings()