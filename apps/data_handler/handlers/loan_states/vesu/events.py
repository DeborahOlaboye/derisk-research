"""
Module to handle VesuLoan events and calculate health factors.
This module interacts with the VesuLoan contract on Starknet to fetch user positions,
calculate collateral and debt values, and determine health factors for users.
"""

from decimal import Decimal
from sqlalchemy import select

from shared.starknet_client import StarknetClient
from shared.db import session
from apps.data_handler.models import VesuPosition
from starknet_py.hash.selector import get_selector_from_name
from data_handler.db.models.liquidable_debt import HealthRatioLevel


class VesuLoanEntity:
    """
    Class to handle VesuLoan events and calculate health factors.
    This class interacts with the VesuLoan contract on Starknet to fetch user positions,
    calculate collateral and debt values, and determine health factors for users.
    It uses a mock database to store user positions and a cache to optimize data retrieval.
    """

    VESU_ADDRESS = "0x02545b2e5d519fc230e9cd781046d3a64e092114f07e44771e0d719d148725ef"

    def __init__(self):
        """Initialize Starknet client and storage."""
        self.client = StarknetClient()
        self.session = session
        # self.mock_db = {}
        self._cache = {}
        self.last_processed_block = 654244  # First VESU event block

    async def _get_token_decimals(self, token_address: int) -> Decimal:
        """
        Fetch decimals directly from the token contract

        :param token_address: Token address in decimal format

        :return: Decimal factor based on token decimals (10^n)
        """
        result = await self.client.func_call(token_address, "decimals", [])
        if result and len(result) > 0:
            print(f"Decimals for token {hex(token_address)}: {result[0]}")
            decimals = result[0]
            return Decimal(10) ** Decimal(decimals)
        return Decimal("Inf")
    
    async def save_health_ratio_level(
        self, session, timestamp, user_id, value, protocol_id
    ):
        """Save a HealthRatioLevel record to the DB."""
        record = HealthRatioLevel(
            timestamp=timestamp,
            user_id=user_id,
            value=value,
            protocol_id=protocol_id,
        )
        session.add(record)
        await session.commit()
        await session.refresh(record)
        return record

<<<<<<< HEAD
    async def calculate_health_factor(self, user_address: int, session=None) -> dict:
=======
    async def calculate_health_factor(self, user_address: int) -> dict[str, Decimal]:
>>>>>>> 1c9ff059
        """
        Calculate health factors for all positions of a user.

        :param user_address: User address in int format
        :return: Dictionary with pool IDs (in hex) as keys and health factors as values
        """
        result = await self.session.execute(
            select(VesuPosition).where(VesuPosition.user == str(user_address))
        )
        positions = result.scalars().all()

        if not positions:
            return {}

        results = {}

        for pos in positions:
            pool_id = int(pos.pool_id)
            collateral_asset = int(pos.collateral_asset)
            debt_asset = int(pos.debt_asset)

            if collateral_asset == 0 or debt_asset == 0:
                results[hex(pool_id)] = Decimal("inf")
                continue

            position = await self._get_position_data(
                user_address, pool_id, collateral_asset, debt_asset
            )
            collateral_shares_low, collateral_shares_high = position[0], position[1]
            collateral_sign = 0 if collateral_shares_low >= 0 else 1

            collateral_value = await self._get_collateral_value(
                pool_id,
                collateral_asset,
                collateral_shares_low,
                collateral_shares_high,
                collateral_sign,
            )

            debt_config = await self._get_asset_config(pool_id, debt_asset)
            nominal_debt_low, nominal_debt_high = position[2], position[3]
            debt_sign = 0 if nominal_debt_low >= 0 else 1

            rate_acc_low, rate_acc_high = debt_config[14], debt_config[15]
            scale_low, scale_high = debt_config[10], debt_config[11]

            debt_value = await self._calculate_debt(
                nominal_debt_low,
                nominal_debt_high,
                debt_sign,
                rate_acc_low,
                rate_acc_high,
                scale_low,
                scale_high,
            )

            ltv_data = await self.get_ltv_config(pool_id, collateral_asset, debt_asset)

            collateral_decimals = await self._get_token_decimals(collateral_asset)
            debt_decimals = await self._get_token_decimals(debt_asset)

            collateral_factor = Decimal(ltv_data[0]) / collateral_decimals

            collateral_price = await self.fetch_token_price(collateral_asset, pool_id)
            debt_price = await self.fetch_token_price(debt_asset, pool_id)

            collateral_normalized = collateral_value / collateral_decimals
            debt_normalized = debt_value / debt_decimals

            collateral_usd = collateral_normalized * collateral_price
            debt_usd = debt_normalized * debt_price

            health_factor = (
                (collateral_usd * collateral_factor) / debt_usd
                if debt_usd > 0
                else Decimal("inf")
            )

            results[hex(pool_id)] = health_factor

            if session is not None:
                await self.save_health_ratio_level(
                    session=session,
                    timestamp=position_data.get("block_number", 0),
                    user_id=str(user_address),
                    value=health_factor,
                    protocol_id=pool_id,
                )

        return results

    async def _get_position_data(
        self, user, pool_id, collateral_asset, debt_asset
    ) -> tuple:
        """
        Get user position data with caching.
        :param user: User address in decimal format
        :param pool_id: Pool ID in decimal
        :param collateral_asset: Collateral asset address in decimal format
        :param debt_asset: Debt asset address in decimal format
        :return: Position data as a tuple
        """
        vesu_addr = int(self.VESU_ADDRESS, 16)

        cache_key = f"position_{user}_{pool_id}_{collateral_asset}_{debt_asset}"
        return await self._get_contract_data(
            cache_key,
            self.client.func_call,
            [vesu_addr, "position", [pool_id, collateral_asset, debt_asset, user]],
        )

    async def _get_contract_data(self, cache_key, func, params) -> tuple:
        """
        Get data from contract with caching.

        :param cache_key: Cache key for the data
        :param func: Function to call
        :param params: Parameters for the function call
        :return: Result of the function call
        """
        if cache_key not in self._cache:
            self._cache[cache_key] = await func(*params)
        return self._cache[cache_key]

    async def _get_collateral_value(
        self, pool_id, asset, shares_low, shares_high, sign=0
    ) -> Decimal:
        """
        Calculate collateral value.

        :param pool_id: Pool ID in decimal
        :param asset: Asset address in decimal format
        :param shares_low: Low part of shares
        :param shares_high: High part of shares
        :param sign: Sign of the shares (0 or 1)
        :return: Collateral value as a Decimal
        """
        vesu_addr = int(self.VESU_ADDRESS, 16)

        cache_key = f"collateral_{asset}_{shares_low}_{shares_high}_{sign}"
        result = await self._get_contract_data(
            cache_key,
            self.client.func_call,
            [
                vesu_addr,
                "calculate_collateral",
                [pool_id, asset, shares_low, shares_high, sign],
            ],
        )
        return self._u256_to_decimal(result[0], result[1])

    async def _calculate_debt(
        self,
        nominal_debt_low,
        nominal_debt_high,
        sign,
        rate_accumulator_low,
        rate_accumulator_high,
        scale_low,
        scale_high,
    ) -> Decimal:
        """
        Calculate debt value.

        :param nominal_debt_low: Low part of nominal debt
        :param nominal_debt_high: High part of nominal debt
        :param sign: Sign of the debt (0 or 1)
        :param rate_accumulator_low: Low part of rate accumulator
        :param rate_accumulator_high: High part of rate accumulator
        :param scale_low: Low part of scale
        :param scale_high: High part of scale
        :return: Debt value as a Decimal
        """
        vesu_addr = int(self.VESU_ADDRESS, 16)

        cache_key = f"debt_{nominal_debt_low}_{nominal_debt_high}_{sign}_ \
        {rate_accumulator_low}_{rate_accumulator_high}"
        result = await self._get_contract_data(
            cache_key,
            self.client.func_call,
            [
                vesu_addr,
                "calculate_debt",
                [
                    nominal_debt_low,
                    nominal_debt_high,
                    sign,
                    rate_accumulator_low,
                    rate_accumulator_high,
                    scale_low,
                    scale_high,
                ],
            ],
        )
        return self._u256_to_decimal(result[0], result[1])

    async def _get_asset_config(self, pool_id, asset_address) -> tuple:
        """
        Get asset configuration with caching.

        :param pool_id: Pool ID in decimal
        :param asset_address: Asset address in decimal format
        :return: Asset configuration as a tuple
        """
        vesu_addr = int(self.VESU_ADDRESS, 16)

        cache_key = f"asset_config_{pool_id}_{asset_address}"
        return await self._get_contract_data(
            cache_key,
            self.client.func_call,
            [vesu_addr, "asset_config", [pool_id, asset_address]],
        )

    async def get_ltv_config(self, pool_id, collateral, debt) -> tuple:
        """
        Get LTV configuration with caching.

        :param pool_id: Pool ID in decimal
        :param collateral: Collateral asset address in decimal format
        :param debt: Debt asset address in decimal format
        :return: LTV configuration as a tuple
        """
        vesu_addr = int(self.VESU_ADDRESS, 16)

        cache_key = f"ltv_{pool_id}_{collateral}_{debt}"
        return await self._get_contract_data(
            cache_key,
            self.client.func_call,
            [vesu_addr, "ltv_config", [pool_id, collateral, debt]],
        )

    async def fetch_token_price(self, address, pool_id) -> Decimal:
        """
        Fetch token price using price extension.

        :param address: Token address in decimal format
        :param pool_id: Pool ID in decimal
        :return: Token price as a Decimal
        """
        try:
            vesu_addr = int(self.VESU_ADDRESS, 16)

            cache_key = f"extension_price_{pool_id}"
            if cache_key not in self._cache:
                extension_result = await self.client.func_call(
                    vesu_addr, "extension", [pool_id]
                )
                self._cache[cache_key] = extension_result[0]
            price_extension_addr = self._cache[cache_key]

            price_result = await self.client.func_call(
                price_extension_addr, "price", [pool_id, address]
            )
            price_u256 = price_result[0]
            is_valid = price_result[2] if len(price_result) > 2 else 1

            if not is_valid:
                print(
                    f"Warning: Price for \
                    {address} is not valid"
                )
                return Decimal("1")

            return Decimal(price_u256) / Decimal(10**18)

        except Exception as e:
            print(f"Error fetching price for {address}: {e}")
            return Decimal("1")

    def _u256_to_decimal(self, low, high) -> Decimal:
        """
        Convert u256 (low, high) pair to Decimal.

        :param low: Low part of u256
        :param high: High part of u256

        :return: Decimal representation of u256
        """
        return Decimal(low) + (Decimal(high) * Decimal(2**128))

    async def update_positions_data(self) -> None:
        """
        Process ModifyPosition events to track user positions.
        Uses continuation tokens to fetch all events across multiple pages.

        :return: None
        """
        current_block = await self.client.client.get_block_number()

        if current_block <= self.last_processed_block:
            return

        continuation_token = None
        all_events = []

        while True:
            events = await self.client.client.get_events(
                address=self.VESU_ADDRESS,
                from_block_number=self.last_processed_block + 1,
                to_block_number=current_block,
                keys=[[hex(get_selector_from_name("ModifyPosition"))]],
                chunk_size=5,
                continuation_token=continuation_token,
            )

            all_events.extend(events.events)

            continuation_token = events.continuation_token
            if not continuation_token:
                break

        for event in all_events:
            event_keys = event.keys

            pool_id = event_keys[1]
            collateral_asset = event_keys[2]
            debt_asset = event_keys[3]
            user = event_keys[4]
            block_number = event.block_number

            position = VesuPosition(
                user=str(user),
                pool_id=str(pool_id),
                collateral_asset=str(collateral_asset),
                debt_asset=str(debt_asset),
                block_number=block_number,
            )
            self.session.add(position)

            self.last_processed_block = max(self.last_processed_block, block_number)

        await self.session.commit()<|MERGE_RESOLUTION|>--- conflicted
+++ resolved
@@ -62,11 +62,7 @@
         await session.refresh(record)
         return record
 
-<<<<<<< HEAD
-    async def calculate_health_factor(self, user_address: int, session=None) -> dict:
-=======
-    async def calculate_health_factor(self, user_address: int) -> dict[str, Decimal]:
->>>>>>> 1c9ff059
+    async def calculate_health_factor(self, user_address: int, session=None) -> dict[str, Decimal]:
         """
         Calculate health factors for all positions of a user.
 
