--- conflicted
+++ resolved
@@ -27,6 +27,9 @@
 from shared.helpers import add_leading_zeros
 from shared.loan_entity import LoanEntity
 from shared.state import State
+from data_handler.handlers.loan_states.zklend.settings import (
+    ZKLEND_SPECIFIC_TOKEN_SETTINGS,
+)
 from data_handler.handlers.loan_states.zklend.settings import (
     ZKLEND_SPECIFIC_TOKEN_SETTINGS,
 )
@@ -226,17 +229,10 @@
         """Processes a collateral enablement event, 
         activating the specified token as collateral for the user."""
         # The order of the values in the `data` column is: `user`, `token`.
-<<<<<<< HEAD
         # Example:
         # https://starkscan.co/event/0x036185142bb51e2c1f5bfdb1e6cef81f8ea87fd4d777990014249bf5435fd31b_6.
         user = add_leading_zeros(event["data"][0])
         token = add_leading_zeros(event["data"][1])
-=======
-        # Example: https://starkscan.co/event/0x036185142bb51e2c1f5bfdb1e6cef81f8ea87fd4d777990014249bf5435fd31b_6.
-        data = ZklendDataParser.parse_collateral_enabled_disabled_event(event)
-        user = data.user
-        token = data.token
->>>>>>> ccaefb45
 
         # add additional info block and timestamp
         self.loan_entities[user].extra_info.block = event["block_number"]
@@ -266,17 +262,10 @@
         """Processes a collateral disablement event, 
         setting collateral for the specified token to zero for the user."""
         # The order of the values in the `data` column is: `user`, `token`.
-<<<<<<< HEAD
         # Example:
         # https://starkscan.co/event/0x0049b445bed84e0118795dbd22d76610ccac2ad626f8f04a1fc7e38113c2afe7_0.
         user = add_leading_zeros(event["data"][0])
         token = add_leading_zeros(event["data"][1])
-=======
-        # Example: https://starkscan.co/event/0x0049b445bed84e0118795dbd22d76610ccac2ad626f8f04a1fc7e38113c2afe7_0.
-        data = ZklendDataParser.parse_collateral_enabled_disabled_event(event)
-        user = data.user
-        token = data.token
->>>>>>> ccaefb45
 
         # add additional info block and timestamp
         self.loan_entities[user].extra_info.block = event["block_number"]
@@ -304,12 +293,7 @@
 
         # Calculate the raw amount from face amount
         raw_amount = (
-<<<<<<< HEAD
             decimal.Decimal(str(data.face_amount)) / self.interest_rate_models.collateral[token]
-=======
-            decimal.Decimal(str(data.face_amount))
-            / self.interest_rate_models.collateral[token]
->>>>>>> ccaefb45
         )
 
         # Add additional info: block number and timestamp
@@ -318,15 +302,10 @@
 
         # Update the user's deposit and collateral values
         self.loan_entities[user].deposit.increase_value(token=token, value=-raw_amount)
+        self.loan_entities[user].deposit.increase_value(token=token, value=-raw_amount)
 
         if self.loan_entities[user].collateral_enabled[token]:
-<<<<<<< HEAD
             self.loan_entities[user].collateral.increase_value(token=token, value=-raw_amount)
-=======
-            self.loan_entities[user].collateral.increase_value(
-                token=token, value=-raw_amount
-            )
->>>>>>> ccaefb45
 
         # Log the information if the user matches the verbose user
         if user == self.verbose_user:
@@ -519,13 +498,7 @@
                 calldata=[underlying_collateral_token_address],
             )
             collateral_token_address = add_leading_zeros(hex(reserve_data[2]))
-<<<<<<< HEAD
             collateral_token_symbol = await get_async_symbol(token_address=collateral_token_address)
-=======
-            collateral_token_symbol = await get_async_symbol(
-                token_address=collateral_token_address
-            )
->>>>>>> ccaefb45
             self.token_parameters.collateral[underlying_collateral_token_address] = (
                 ZkLendCollateralTokenParameters(
                     address=collateral_token_address,
