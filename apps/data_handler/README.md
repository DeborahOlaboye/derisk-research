# DeRisk Data Handler

## Overview
This project was created to make data public for Derisk Alert app.
This app is not intended for you to use in production. It's just a research project.

## Requirements
 - python3.11 
 - poetry
 - sqlalchemy

# Setup

### 1. Clone git repository

```bash
git clone https://github.com/CarmineOptions/derisk-research.git
```

### 2. Go to `data_handler/`


```bash
cd data_handler 
```

### 3. Configure Environment Variables

Create `.env` file or just rename `.env.example` --> `.env`

```bash
mv .env.example .env
```

### 4. Provide all environment variables needed

```bash
DB_NAME=#
DB_USER=#
DB_PASSWORD=#
DB_HOST=db
DB_PORT=#
DERISK_API_URL=#
REDIS_HOST=redis
ERROR_CHAT_ID=# Actually your telegram id
TELEGRAM_TOKEN=#
```

### 5. Build your docker containers

```bash
docker-compose up -d --build
```

#### Stop your containers

```bash
docker-compose down
```

## Data migrations with Alembic
In this project is using `alembic` for data migrations.

### Generating Migrations
Navigate to the `apps` folder and generate a new migration using the following command:
```bash
cd apps
alembic -c data_handler/alembic.ini revision --autogenerate -m "your message"
```
### Applying Migrations
After generating new migration, you need to apply it:

```bash
alembic -c data_handler/alembic.ini upgrade head
```
### Rolling Back Migrations
For downgrading migration:

```bash
alembic -c data_handler/alembic.ini downgrade -1
```

### Migration Utility Commands
Useful commands:
Purge all celery tasks:
```bash
docker-compose run --rm celery celery -A celery_app.celery_conf purge
```
Purge all celery beat tasks:
```bash
docker-compose run --rm celery_beat celery -A celery_app.celery_conf purge
```
Go to bash
```bash
docker-compose exec backend bash
```

<<<<<<< HEAD
## How to run migration command:
1. Go to `derisk-research/apps` directory
2. Then run bash script:
```bash
bash data_handler/migrate.sh
=======
## Running Migration Command:
1. Go to root folder `derisk-research`

### Prepare the Environment
2. Run up db in docker:
```
docker-compose -f devops/dev/docker-compose.db.yaml up -d --remove-orphans
```
3. Navigate to the `data_hander` directory:
```
cd apps/data_handler
```
4. Install all dependencies:
```
poetry install
```
5. Go back to apps folder:
```
cd ..
```
5. Run migration command:
>>>>>>> a4f9b70d
```
3. During running script please complete all necessary steps, such as input `DB username`, `DB password` and `migration message`.<|MERGE_RESOLUTION|>--- conflicted
+++ resolved
@@ -95,34 +95,10 @@
 docker-compose exec backend bash
 ```
 
-<<<<<<< HEAD
 ## How to run migration command:
 1. Go to `derisk-research/apps` directory
 2. Then run bash script:
 ```bash
 bash data_handler/migrate.sh
-=======
-## Running Migration Command:
-1. Go to root folder `derisk-research`
-
-### Prepare the Environment
-2. Run up db in docker:
-```
-docker-compose -f devops/dev/docker-compose.db.yaml up -d --remove-orphans
-```
-3. Navigate to the `data_hander` directory:
-```
-cd apps/data_handler
-```
-4. Install all dependencies:
-```
-poetry install
-```
-5. Go back to apps folder:
-```
-cd ..
-```
-5. Run migration command:
->>>>>>> a4f9b70d
 ```
 3. During running script please complete all necessary steps, such as input `DB username`, `DB password` and `migration message`.