--- conflicted
+++ resolved
@@ -11,13 +11,10 @@
 # from handlers.loan_states.zklend.run import ZkLendLoanStateComputation
 from handlers.loan_states.nostra_alpha.run import NostraAlphaStateComputation
 # from handlers.loan_states.nostra_mainnet.run import NostraMainnetStateComputation
-<<<<<<< HEAD
+from handlers.liquidable_debt.protocols import zklend
 from handlers.order_books.uniswap_v2.main import UniswapV2OrderBook
 
 connector = DBConnector()
-=======
-from handlers.liquidable_debt.protocols import zklend
->>>>>>> abd6895c
 
 
 #@app.task(name="run_loan_states_computation_for_hashtack_v0")
@@ -95,7 +92,6 @@
 #     )
 #
 
-<<<<<<< HEAD
 
 @app.task(name="uniswap_v2_order_book")
 def uniswap_v2_order_book():
@@ -113,10 +109,10 @@
                 connector.write_to_db(OrderBookModel(**serialized_data.model_dump()))
             except Exception as e:
                 logging.info(f"With token pair: {base_token} and {quote_token} something happened: {e}")
-=======
+
+
 @app.task(name="run_liquidable_debt_computation_for_zklend")
 def run_liquidable_debt_computation_for_zklend():
     logging.info("Starting zkLend liquidable debt computation")
     zklend.run()
-    logging.info("zkLend liquidable debt computation finished")
->>>>>>> abd6895c
+    logging.info("zkLend liquidable debt computation finished")