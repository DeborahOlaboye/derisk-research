--- conflicted
+++ resolved
@@ -1,11 +1,6 @@
-import uuid
 import asyncio
 from datetime import datetime
 from decimal import Decimal
-<<<<<<< HEAD
-from collections import defaultdict
-=======
->>>>>>> a6499384
 from typing import Type
 
 from db.crud import DBConnector
@@ -25,20 +20,12 @@
     """
     A base handler class that collects data from DB,
     computes health_ratio level and stores it in the database.
-<<<<<<< HEAD
-
-    :cvar CONNECTOR: A DB connection object.
-=======
->>>>>>> a6499384
     """
 
     def __init__(self, state_class: Type[State], loan_entity_class: Type[LoanEntity]):
         self.state_class = state_class
         self.loan_entity_class = loan_entity_class
-<<<<<<< HEAD
-=======
         self.db_connector = DBConnector()
->>>>>>> a6499384
 
     def fetch_data(self, protocol_name: ProtocolIDs) -> tuple:
         """
@@ -50,29 +37,6 @@
         interest_rate_models = self.db_connector.get_last_interest_rate_record_by_protocol_id(protocol_id=protocol_name)
 
         return loan_states_data, interest_rate_models
-
-<<<<<<< HEAD
-    @staticmethod
-    def health_ratio_is_valid(health_ratio_level: Decimal) -> bool:
-        """
-        Checks if the given health ratio level is valid.
-        :param health_ratio_level: Health ratio level
-        :return: bool
-        """
-        return (health_ratio_level > Decimal("0") and
-                health_ratio_level != Decimal("Infinity"))
-
-
-class ZkLendHealthRatioHandler(BaseHealthRatioHandler):
-    """
-    A zkLend handler that collects data from DB,
-    computes health_ratio level and stores it in the database.
-
-    :cvar CONNECTOR: A DB connection object.
-    """
-
-    def __init__(self):
-        super().__init__(state_class=ZkLendState, loan_entity_class=ZkLendLoanEntity)
 
     def initialize_loan_entities(self, state: State, data: dict = None) -> State:
         """
@@ -95,17 +59,33 @@
 
         return state
 
-    def calculate_health_ratio(self) -> defaultdict:
-=======
-    def initialize_loan_entities(self, state: State, data: dict = None) -> State:
->>>>>>> a6499384
-        """
-        Initializes the loan entities in a state instance.
-        :param state: State
-        :param data: dict
-        :return: State
-        """
-<<<<<<< HEAD
+    @staticmethod
+    def health_ratio_is_valid(health_ratio_level: Decimal) -> bool:
+        """
+        Checks if the given health ratio level is valid.
+        :param health_ratio_level: Health ratio level
+        :return: bool
+        """
+        return (health_ratio_level > Decimal("0") and
+                health_ratio_level != Decimal("Infinity"))
+
+
+class ZkLendHealthRatioHandler(BaseHealthRatioHandler):
+    """
+    A zkLend handler that collects data from DB,
+    computes health_ratio level and stores it in the database.
+
+    :cvar CONNECTOR: A DB connection object.
+    """
+
+    def __init__(self):
+        super().__init__(state_class=ZkLendState, loan_entity_class=ZkLendLoanEntity)
+
+    def calculate_health_ratio(self) -> list[dict]:
+        """
+        Calculates health ratio based on provided data.
+        :return: A list of the ready health ratio data.
+        """
         data, interest_rate_models = self.fetch_data(protocol_name=ProtocolIDs.ZKLEND.value)
         state = self.state_class()
         state = self.initialize_loan_entities(state=state, data=data)
@@ -121,7 +101,7 @@
         current_prices = Prices()
         asyncio.run(current_prices.get_lp_token_prices())
 
-        result_data = defaultdict()
+        result_data = list()
         prices = TokenValues(values=current_prices.prices.values)
 
         for user_id, loan_entity in state.loan_entities.items():
@@ -139,277 +119,6 @@
                 standardized=False,
                 risk_adjusted_collateral_usd=risk_adjusted_collateral_usd,
                 debt_usd=debt_usd,
-            )
-
-            if self.health_ratio_is_valid(health_ratio_level):
-                result_data.update({
-                    f"{uuid.uuid4()}": {
-                        USER_FIELD_NAME: user_id,
-                        HEALTH_FACTOR_FIELD_NAME: health_ratio_level,
-                        TIMESTAMP_FIELD_NAME: datetime.now().timestamp()
-                    }
-                })
-
-        return result_data
-
-
-class NostrAlphaHealthRatioHandler(BaseHealthRatioHandler):
-    """
-    A Nostra Alha handler that collects data from DB,
-    computes health_ratio level and stores it in the database.
-
-    :cvar CONNECTOR: A DB connection object.
-    """
-    def __init__(self):
-        super().__init__(state_class=NostraAlphaState, loan_entity_class=NostraAlphaLoanEntity)
-
-    def initialize_loan_entities(self, state: State, data: dict = None) -> State:
-        """
-        Initializes the loan entities in a state instance.
-        :param state: State
-        :param data: dict
-        :return: State
-        """
-        for instance in data:
-            loan_entity = self.loan_entity_class()
-
-            loan_entity.debt = TokenValues(values=instance.debt)
-            loan_entity.collateral = TokenValues(values=instance.collateral)
-
-            state.loan_entities.update(
-                {
-                    instance.user: loan_entity,
-                }
-            )
-
-        return state
-
-    def calculate_health_ratio(self) -> defaultdict:
-        """
-        Calculates health ratio based on provided data.
-        :return: A dictionary of the ready health ratio data.
-        """
-        data, interest_rate_models = self.fetch_data(protocol_name=ProtocolIDs.NOSTRA_ALPHA.value)
-        state = self.state_class()
-        state = self.initialize_loan_entities(state=state, data=data)
-
-        # Set up collateral and debt interest rate models
-        state.collateral_interest_rate_models = TokenValues(
-            values=interest_rate_models.collateral
-        )
-        state.debt_interest_rate_models = TokenValues(
-            values=interest_rate_models.debt
-        )
-
-        current_prices = Prices()
-        asyncio.run(current_prices.get_lp_token_prices())
-
-        result_data = defaultdict()
-        prices = TokenValues(values=current_prices.prices.values)
-
-        for user_id, loan_entity in state.loan_entities.items():
-            risk_adjusted_collateral_usd = loan_entity.compute_collateral_usd(
-                risk_adjusted=True,
-                collateral_interest_rate_models=state.collateral_interest_rate_models,
-                prices=prices,
-            )
-            risk_adjusted_debt_usd = loan_entity.compute_debt_usd(
-                risk_adjusted=True,
-                debt_interest_rate_models=state.debt_interest_rate_models,
-                prices=prices,
-            )
-            health_ratio_level = loan_entity.compute_health_factor(
-                standardized=False,
-                risk_adjusted_collateral_usd=risk_adjusted_collateral_usd,
-                risk_adjusted_debt_usd=risk_adjusted_debt_usd
-            )
-
-            if self.health_ratio_is_valid(health_ratio_level):
-                result_data.update({
-                    f"{uuid.uuid4()}": {
-                        USER_FIELD_NAME: user_id,
-                        HEALTH_FACTOR_FIELD_NAME: health_ratio_level,
-                        TIMESTAMP_FIELD_NAME: datetime.now().timestamp()
-                    }
-                })
-
-        return result_data
-
-
-class NostrMainnetHealthRatioHandler(BaseHealthRatioHandler):
-    """
-    A Nostra Mainnet handler that collects data from DB,
-    computes health_ratio level and stores it in the database.
-
-    :cvar CONNECTOR: A DB connection object.
-    """
-    def __init__(self):
-        super().__init__(state_class=NostraMainnetState, loan_entity_class=NostraMainnetLoanEntity)
-
-    def initialize_loan_entities(self, state: State, data: dict = None) -> State:
-        """
-        Initializes the loan entities in a state instance.
-        :param state: State
-        :param data: dict
-        :return: State
-        """
-=======
->>>>>>> a6499384
-        for instance in data:
-            loan_entity = self.loan_entity_class()
-
-            loan_entity.debt = TokenValues(values=instance.debt)
-            loan_entity.collateral = TokenValues(values=instance.collateral)
-
-            state.loan_entities.update(
-                {
-                    instance.user: loan_entity,
-                }
-            )
-
-        return state
-
-<<<<<<< HEAD
-    def calculate_health_ratio(self) -> defaultdict:
-        """
-        Calculates health ratio based on provided data.
-        :return: A dictionary of the ready health ratio data.
-        """
-        data, interest_rate_models = self.fetch_data(protocol_name=ProtocolIDs.NOSTRA_MAINNET.value)
-=======
-    @staticmethod
-    def health_ratio_is_valid(health_ratio_level: Decimal) -> bool:
-        """
-        Checks if the given health ratio level is valid.
-        :param health_ratio_level: Health ratio level
-        :return: bool
-        """
-        return (health_ratio_level > Decimal("0") and
-                health_ratio_level != Decimal("Infinity"))
-
-
-class ZkLendHealthRatioHandler(BaseHealthRatioHandler):
-    """
-    A zkLend handler that collects data from DB,
-    computes health_ratio level and stores it in the database.
-
-    :cvar CONNECTOR: A DB connection object.
-    """
-
-    def __init__(self):
-        super().__init__(state_class=ZkLendState, loan_entity_class=ZkLendLoanEntity)
-
-    def calculate_health_ratio(self) -> list[dict]:
-        """
-        Calculates health ratio based on provided data.
-        :return: A list of the ready health ratio data.
-        """
-        data, interest_rate_models = self.fetch_data(protocol_name=ProtocolIDs.ZKLEND.value)
->>>>>>> a6499384
-        state = self.state_class()
-        state = self.initialize_loan_entities(state=state, data=data)
-
-        # Set up collateral and debt interest rate models
-        state.collateral_interest_rate_models = TokenValues(
-            values=interest_rate_models.collateral
-        )
-        state.debt_interest_rate_models = TokenValues(
-            values=interest_rate_models.debt
-        )
-
-        current_prices = Prices()
-        asyncio.run(current_prices.get_lp_token_prices())
-
-<<<<<<< HEAD
-        result_data = defaultdict()
-=======
-        result_data = list()
->>>>>>> a6499384
-        prices = TokenValues(values=current_prices.prices.values)
-
-        for user_id, loan_entity in state.loan_entities.items():
-            risk_adjusted_collateral_usd = loan_entity.compute_collateral_usd(
-                risk_adjusted=True,
-                collateral_interest_rate_models=state.collateral_interest_rate_models,
-                prices=prices,
-            )
-            risk_adjusted_debt_usd = loan_entity.compute_debt_usd(
-                risk_adjusted=True,
-                debt_interest_rate_models=state.debt_interest_rate_models,
-                prices=prices,
-            )
-            health_ratio_level = loan_entity.compute_health_factor(
-                standardized=False,
-                risk_adjusted_collateral_usd=risk_adjusted_collateral_usd,
-                risk_adjusted_debt_usd=risk_adjusted_debt_usd
-            )
-
-            if self.health_ratio_is_valid(health_ratio_level):
-<<<<<<< HEAD
-                result_data.update({
-                    f"{uuid.uuid4()}": {
-=======
-                result_data.append({
->>>>>>> a6499384
-                        USER_FIELD_NAME: user_id,
-                        HEALTH_FACTOR_FIELD_NAME: health_ratio_level,
-                        TIMESTAMP_FIELD_NAME: datetime.now().timestamp()
-                    }
-<<<<<<< HEAD
-                })
-=======
-                )
-
-        return result_data
-
-
-class NostrAlphaHealthRatioHandler(BaseHealthRatioHandler):
-    """
-    A Nostra Alha handler that collects data from DB,
-    computes health_ratio level and stores it in the database.
-    """
-
-    def __init__(self):
-        super().__init__(state_class=NostraAlphaState, loan_entity_class=NostraAlphaLoanEntity)
-
-    def calculate_health_ratio(self) -> list[dict]:
-        """
-        Calculates health ratio based on provided data.
-        :return: A list of the ready health ratio data.
-        """
-        data, interest_rate_models = self.fetch_data(protocol_name=ProtocolIDs.NOSTRA_ALPHA.value)
-        state = self.state_class()
-        state = self.initialize_loan_entities(state=state, data=data)
-
-        # Set up collateral and debt interest rate models
-        state.collateral_interest_rate_models = TokenValues(
-            values=interest_rate_models.collateral
-        )
-        state.debt_interest_rate_models = TokenValues(
-            values=interest_rate_models.debt
-        )
-
-        current_prices = Prices()
-        asyncio.run(current_prices.get_lp_token_prices())
-
-        result_data = list()
-        prices = TokenValues(values=current_prices.prices.values)
-
-        for user_id, loan_entity in state.loan_entities.items():
-            risk_adjusted_collateral_usd = loan_entity.compute_collateral_usd(
-                risk_adjusted=True,
-                collateral_interest_rate_models=state.collateral_interest_rate_models,
-                prices=prices,
-            )
-            risk_adjusted_debt_usd = loan_entity.compute_debt_usd(
-                risk_adjusted=True,
-                debt_interest_rate_models=state.debt_interest_rate_models,
-                prices=prices,
-            )
-            health_ratio_level = loan_entity.compute_health_factor(
-                standardized=False,
-                risk_adjusted_collateral_usd=risk_adjusted_collateral_usd,
-                risk_adjusted_debt_usd=risk_adjusted_debt_usd
             )
 
             if self.health_ratio_is_valid(health_ratio_level):
@@ -423,21 +132,21 @@
         return result_data
 
 
-class NostrMainnetHealthRatioHandler(BaseHealthRatioHandler):
-    """
-    A Nostra Mainnet handler that collects data from DB,
+class NostrAlphaHealthRatioHandler(BaseHealthRatioHandler):
+    """
+    A Nostra Alha handler that collects data from DB,
     computes health_ratio level and stores it in the database.
     """
 
     def __init__(self):
-        super().__init__(state_class=NostraMainnetState, loan_entity_class=NostraMainnetLoanEntity)
+        super().__init__(state_class=NostraAlphaState, loan_entity_class=NostraAlphaLoanEntity)
 
     def calculate_health_ratio(self) -> list[dict]:
         """
         Calculates health ratio based on provided data.
         :return: A list of the ready health ratio data.
         """
-        data, interest_rate_models = self.fetch_data(protocol_name=ProtocolIDs.NOSTRA_MAINNET.value)
+        data, interest_rate_models = self.fetch_data(protocol_name=ProtocolIDs.NOSTRA_ALPHA.value)
         state = self.state_class()
         state = self.initialize_loan_entities(state=state, data=data)
 
@@ -479,6 +188,65 @@
                         TIMESTAMP_FIELD_NAME: datetime.now().timestamp()
                     }
                 )
->>>>>>> a6499384
+
+        return result_data
+
+
+class NostrMainnetHealthRatioHandler(BaseHealthRatioHandler):
+    """
+    A Nostra Mainnet handler that collects data from DB,
+    computes health_ratio level and stores it in the database.
+    """
+
+    def __init__(self):
+        super().__init__(state_class=NostraMainnetState, loan_entity_class=NostraMainnetLoanEntity)
+
+    def calculate_health_ratio(self) -> list[dict]:
+        """
+        Calculates health ratio based on provided data.
+        :return: A list of the ready health ratio data.
+        """
+        data, interest_rate_models = self.fetch_data(protocol_name=ProtocolIDs.NOSTRA_MAINNET.value)
+        state = self.state_class()
+        state = self.initialize_loan_entities(state=state, data=data)
+
+        # Set up collateral and debt interest rate models
+        state.collateral_interest_rate_models = TokenValues(
+            values=interest_rate_models.collateral
+        )
+        state.debt_interest_rate_models = TokenValues(
+            values=interest_rate_models.debt
+        )
+
+        current_prices = Prices()
+        asyncio.run(current_prices.get_lp_token_prices())
+
+        result_data = list()
+        prices = TokenValues(values=current_prices.prices.values)
+
+        for user_id, loan_entity in state.loan_entities.items():
+            risk_adjusted_collateral_usd = loan_entity.compute_collateral_usd(
+                risk_adjusted=True,
+                collateral_interest_rate_models=state.collateral_interest_rate_models,
+                prices=prices,
+            )
+            risk_adjusted_debt_usd = loan_entity.compute_debt_usd(
+                risk_adjusted=True,
+                debt_interest_rate_models=state.debt_interest_rate_models,
+                prices=prices,
+            )
+            health_ratio_level = loan_entity.compute_health_factor(
+                standardized=False,
+                risk_adjusted_collateral_usd=risk_adjusted_collateral_usd,
+                risk_adjusted_debt_usd=risk_adjusted_debt_usd
+            )
+
+            if self.health_ratio_is_valid(health_ratio_level):
+                result_data.append({
+                        USER_FIELD_NAME: user_id,
+                        HEALTH_FACTOR_FIELD_NAME: health_ratio_level,
+                        TIMESTAMP_FIELD_NAME: datetime.now().timestamp()
+                    }
+                )
 
         return result_data