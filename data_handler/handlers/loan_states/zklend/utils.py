import pandas as pd
from db.crud import InitializerDBConnector
from db.models import ZkLendCollateralDebt
from decimal import Decimal


class ZkLendInitializer:
    """
    A class that initializes the zkLend loan states.
    To have actual collateral_enabled values.
    """
    FIRST_INDEX_ELEMENTS = (
        "Repayment",
        "zklend::market::Market::Repayment",
        "Liquidation",
        "zklend::market::Market::Liquidation",
    )

    def __init__(self, zklend_state: "ZkLendState"):
        self.db_connector = InitializerDBConnector()
        self.zklend_state = zklend_state

    @staticmethod
    def _select_element(row: pd.Series) -> str:
        """
        Selects the element from the given row.
        :param row: Series row.
        :return: str
        """
        if "TreasuryUpdate" == row["key_name"]:
            return None

        if row["key_name"] == "CollateralEnabled":
            return row["data"][0]
        else:
            return row["data"][1] if len(row["data"]) > 1 else None

    def get_user_ids_from_df(self, df: pd.DataFrame) -> list[str]:
        """
        Extracts the user ids from the given DataFrame.

        :param df: The DataFrame to extract the user ids from.
        :return: The list of user ids.
        """
<<<<<<< HEAD
        return list(set(df.apply(self._select_element, axis=1).to_list()))
=======
        result = df.apply(self._select_element, axis=1).to_list()
        return list(set(result))
>>>>>>> 3607f910

    def set_last_loan_states_per_users(self, users_ids: list[str]) -> None:
        """
        Sets the last loan states for the given users.

        :param users_ids: The list of user ids to set the loan states for.
        """
        loan_states = self.db_connector.get_zklend_by_user_ids(users_ids)
        for loan_state in loan_states:
            self._set_loan_state_per_user(loan_state)

    def _set_loan_state_per_user(self, loan_state: ZkLendCollateralDebt) -> None:
        """
        Sets the loan state for a user.

        :param loan_state: The loan state data.
        """
        user_loan_state = self.zklend_state.loan_entities[loan_state.user_id]
        user_loan_state.collateral_enabled.values = loan_state.collateral_enabled
        user_loan_state.collateral.values = self._convert_float_to_decimal(
            loan_state.collateral
        )
        user_loan_state.debt.values = self._convert_float_to_decimal(loan_state.debt)

    @staticmethod
    def _convert_float_to_decimal(data: dict | None) -> dict | None:
        """
        Convert float values to Decimal for a given dictionary.
        :param data: The dictionary to convert.
        :return: The converted dictionary or None
        """
        if data:
            return {k: Decimal(v) for k, v in data.items()}

        return None<|MERGE_RESOLUTION|>--- conflicted
+++ resolved
@@ -42,12 +42,8 @@
         :param df: The DataFrame to extract the user ids from.
         :return: The list of user ids.
         """
-<<<<<<< HEAD
-        return list(set(df.apply(self._select_element, axis=1).to_list()))
-=======
         result = df.apply(self._select_element, axis=1).to_list()
         return list(set(result))
->>>>>>> 3607f910
 
     def set_last_loan_states_per_users(self, users_ids: list[str]) -> None:
         """
