import asyncio
import decimal

from data_handler.handler_tools.constants import ProtocolAddresses
from data_handler.handlers import blockchain_call
from pydantic import BaseModel, field_validator

from data_handler.handlers.loan_states.zklend.settings import (
    ZkLendSpecificTokenSettings,
)
from shared.constants import TOKEN_SETTINGS
<<<<<<< HEAD
=======
from data_handler.handlers.loan_states.zklend.settings import (
    ZkLendSpecificTokenSettings,
)
>>>>>>> 765004eb

SCALE_FACTOR = decimal.Decimal("1e27")


class ContractData(BaseModel):
    """
    Data structure fetched from startscan, example for ETH:
    https://starkscan.co/contract/0x04c0a5193d58f74fbace4b74dcf65481e734ed1714121bdc571da345540efa05
    """

    decimals: int
    z_token_address: int
    collateral_factor: float
    liquidation_bonus: float

    @field_validator("collateral_factor", "liquidation_bonus", mode="before")
    def format_number(cls, value: str) -> float:
        """
        Method to convert string number to decimal divided by the scale factor.
        :param value: converted value
        :return: float
        """
        num = decimal.Decimal(value)
        decimal_large_num = num / SCALE_FACTOR

        return round(decimal_large_num, 2)


def get_token_settings(contract_data: ContractData) -> ZkLendSpecificTokenSettings:
    """
    Create and fill new ZkLend token setting.
    """
    # STR value
    hexadecimal_without_prefix = hex(contract_data.z_token_address)[2:]
    # Add '0x0' prefix
    protocol_token_address = "0x0" + hexadecimal_without_prefix
    return ZkLendSpecificTokenSettings(
        collateral_factor=contract_data.collateral_factor,
        debt_factor=decimal.Decimal("1"),
        liquidation_bonus=contract_data.liquidation_bonus,
        protocol_token_address=protocol_token_address,
    )


async def get_token_reserve_data(token_setting_address: str) -> list:
    """
    Make a call to ZKLEND_MARKET_ADDRESSES with the tokenSettingAddress (Address).
    :param token_setting_address: Address of the token setting.
    :return: List of reserve data.
    """
    reserve_data = await blockchain_call.func_call(
        addr=next(iter(ProtocolAddresses().ZKLEND_MARKET_ADDRESSES)),
        selector="get_reserve_data",
        calldata=[token_setting_address],
    )
    return reserve_data


async def fetch_zklend_specific_token_settings() -> (
    dict[str, ZkLendSpecificTokenSettings]
):
    """
    Fetch ZkLend specific token settings.
    :return: Dict of ZkLend specific token settings.
    """
    # New dict to store ZkLendSpecificTokenSettings
    zklend_specific_token_settings: dict[str, ZkLendSpecificTokenSettings] = {}

    # TOKEN_SETTINGS from /derisk-research/data_handler/handlers/settings.py
    # For each tokenSetting in TOKEN_SETTINGS, get the data from zklend
    for symbol, token_setting in TOKEN_SETTINGS.items():
        reserve_data = await get_token_reserve_data(token_setting.address)
        contract_data = ContractData(
            **{
                "decimals": reserve_data[1],
                "z_token_address": reserve_data[2],
                "collateral_factor": reserve_data[4],
                "liquidation_bonus": reserve_data[14],
            }
        )
        zklend_specific_token_settings[symbol] = get_token_settings(contract_data)

    return zklend_specific_token_settings


if __name__ == "__main__":
    ZKLEND_SPECIFIC_TOKEN_SETTINGS = asyncio.run(fetch_zklend_specific_token_settings())<|MERGE_RESOLUTION|>--- conflicted
+++ resolved
@@ -9,12 +9,9 @@
     ZkLendSpecificTokenSettings,
 )
 from shared.constants import TOKEN_SETTINGS
-<<<<<<< HEAD
-=======
 from data_handler.handlers.loan_states.zklend.settings import (
     ZkLendSpecificTokenSettings,
 )
->>>>>>> 765004eb
 
 SCALE_FACTOR = decimal.Decimal("1e27")
 
