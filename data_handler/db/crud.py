--- conflicted
+++ resolved
@@ -1,11 +1,7 @@
 import uuid
 from typing import List, Optional, Type, TypeVar
 
-<<<<<<< HEAD
 from sqlalchemy import create_engine, func, select, and_, desc, Subquery
-=======
-from sqlalchemy import create_engine, func, select, and_, desc
->>>>>>> 9ffe7ae8
 from sqlalchemy.exc import SQLAlchemyError
 from sqlalchemy.orm import scoped_session, sessionmaker, Session, aliased, Query
 
@@ -97,16 +93,10 @@
         finally:
             db.close()
 
-<<<<<<< HEAD
     def _get_subquery(self) -> Subquery:
         """
         Returns subquery for loan state last blocks query
         :return: Subquery
-=======
-    def _get_subquery(self):
-        """
-        Returns subquery for loan state last blocks query
->>>>>>> 9ffe7ae8
         """
         session = self.Session()
         return (
@@ -118,17 +108,10 @@
             .subquery()
         )
 
-<<<<<<< HEAD
-    def get_latest_block_loans(self) -> list[tuple[LoanState]]:
-        """
-        Returns latest loan state for all loan states.
-        :return: list[tuple[LoanState]]
-=======
     def get_latest_block_loans(self) -> Query:
         """
         Returns a lastt block query
         :return: Last block query
->>>>>>> 9ffe7ae8
         """
         session = self.Session()
         subquery = self._get_subquery()
@@ -345,10 +328,7 @@
         """
         Retrieves all rows of given model in descending order.
         :param model: Type - The model to get data from.
-<<<<<<< HEAD
-=======
         :return: Query - The query of all block records.
->>>>>>> 9ffe7ae8
         """
         db = self.Session()
         try:
