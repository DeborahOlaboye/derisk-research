import uuid
from typing import List, Optional, Type, TypeVar

from sqlalchemy import create_engine, func, select, and_
from sqlalchemy.exc import SQLAlchemyError
from sqlalchemy.orm import scoped_session, sessionmaker, Session, aliased

from db.database import SQLALCHEMY_DATABASE_URL
<<<<<<< HEAD
from db.models import Base, LoanState, OrderBookModel
from tools.constants import ProtocolIDs
=======
from db.models import Base, LoanState, InterestRate
from handler_tools.constants import ProtocolIDs
>>>>>>> 7976c09d


ModelType = TypeVar("ModelType", bound=Base)


class DBConnector:
    """
    Provides database connection and operations management using SQLAlchemy
    in a FastAPI application context.

    Methods:
    - write_to_db: Writes an object to the database.
    - get_object: Retrieves an object by its ID in the database.
    - remove_object: Removes an object by its ID from the database.
    """

    def __init__(self, db_url: str = SQLALCHEMY_DATABASE_URL):
        """
        Initialize the database connection and session factory.
        :param db_url: str = None
        """
        self.engine = create_engine(db_url)
        Base.metadata.create_all(self.engine)
        self.session_factory = sessionmaker(bind=self.engine)
        self.Session = scoped_session(self.session_factory)

    def write_to_db(self, obj: Base = None) -> None:
        """
        Writes an object to the database. Rolls back transaction if there's an error.
        :param obj: Base = None
        :raise SQLAlchemyError: If the database operation fails.
        :return: None
        """
        db = self.Session()
        try:
            db.add(obj)
            db.commit()

        except SQLAlchemyError as e:
            db.rollback()
            raise e

        finally:
            db.close()

    def get_object(
        self, model: Type[ModelType] = None, obj_id: uuid = None
    ) -> ModelType | None:
        """
        Retrieves an object by its ID from the database.
        :param: model: type[Base] = None
        :param: obj_id: uuid = None
        :return: Base | None
        """
        db = self.Session()
        try:
            return db.query(model).filter(model.id == obj_id).first()
        finally:
            db.close()

    def delete_object(self, model: Type[Base] = None, obj_id: uuid = None) -> None:
        """
        Delete an object by its ID from the database. Rolls back if the operation fails.
        :param model: type[Base] = None
        :param obj_id: uuid = None
        :return: None
        :raise SQLAlchemyError: If the database operation fails
        """
        db = self.Session()

        try:
            obj = db.query(model).filter(model.id == obj_id).first()
            if obj:
                db.delete(obj)
                db.commit()

            db.rollback()

        except SQLAlchemyError as e:
            db.rollback()
            raise e

        finally:
            db.close()

    def get_loans(
        self,
        model: Type[Base],
        protocol: Optional[str] = None,
        user: Optional[str] = None,
        start_block: Optional[int] = None,
        end_block: Optional[int] = None,
        start_datetime: Optional[int] = None,
        end_datetime: Optional[int] = None,
    ):
        """
        Retrieves loans based on various search criteria.
        """
        db = self.Session()
        try:
            query = db.query(model)
            if protocol:
                query = query.filter(model.protocol == protocol)
            if user:
                query = query.filter(model.user == user)
            if start_block is not None:
                query = query.filter(model.block >= start_block)
            if end_block is not None:
                query = query.filter(model.block <= end_block)
            if start_datetime is not None:
                query = query.filter(model.timestamp >= start_datetime)
            if end_datetime is not None:
                query = query.filter(model.timestamp <= end_datetime)

            return query.all()
        finally:
            db.close()

    def get_last_block(self, protocol_id: ProtocolIDs) -> int:
        """
        Retrieves the last (highest) block number from the database filtered by protocol_id.

        :param protocol_id: ProtocolIDs - The protocol ID to filter by.
        :return: The highest block number as an integer. Returns 0 if no blocks are found.
        """
        db = self.Session()
        try:
            max_block = (
                db.query(func.max(LoanState.block))
                .filter(LoanState.protocol_id == protocol_id)
                .scalar()
            )
            return max_block or 0
        finally:
            db.close()

    def write_batch_to_db(self, objects: List[Base]) -> None:
        """
        Writes a batch of objects to the database efficiently.
        :param objects: List[Base] - A list of Base instances to write.
        :raise SQLAlchemyError: If the database operation fails.
        """
        db: Session = self.Session()
        try:
            db.bulk_save_objects(objects)
            db.commit()
        except SQLAlchemyError as e:
            db.rollback()
            raise e
        finally:
            db.close()

    def write_loan_states_to_db(self, objects: List[LoanState]) -> None:
        """
        Writes a batch of objects to the database efficiently.
        :param objects: List[LoanState] - A list of LoanState instances to write.
        :raise SQLAlchemyError: If the database operation fails.
        """
        db: Session = self.Session()
        try:
            # Fetch existing objects from the database based on protocol_id and user pair
            existing_objects = {
                (obj.protocol_id, obj.user): obj
                for obj in db.execute(
                    select(LoanState).where(
                        (LoanState.protocol_id.in_([o.protocol_id for o in objects]))
                        & (LoanState.user.in_([o.user for o in objects]))
                    )
                ).scalars()
            }

            # Prepare list of objects to save
            objects_to_save = []
            for obj in objects:
                existing_obj = existing_objects.get((obj.protocol_id, obj.user))
                if existing_obj:
                    if (
                        obj.user != existing_obj.user
                        or obj.collateral != existing_obj.collateral
                        or obj.debt != existing_obj.debt
                        or obj.protocol_id != existing_obj.protocol_id
                    ):
                        objects_to_save.append(obj)
                else:
                    objects_to_save.append(obj)

            # Save the filtered objects
            if objects_to_save:
                db.bulk_save_objects(objects_to_save)
                db.commit()
        except SQLAlchemyError as e:
            db.rollback()
            raise e
        finally:
            db.close()

    def get_latest_order_book(self, dex: str, token_a: str, token_b: str) -> OrderBookModel | None:
        """
        Retrieves the latest order book for a given pair of tokens and DEX.
        :param dex: str - The DEX name.
        :param token_a: str - The base token address.
        :param token_b: str - The quote token address.
        :return: OrderBookModel instance or None.
        """
        db = self.Session()
        try:
            order_book_condition = and_(
                OrderBookModel.dex == dex,
                OrderBookModel.token_a == token_a,
                OrderBookModel.token_b == token_b,
            )
            max_timestamp = (
                select(func.max(OrderBookModel.timestamp))
                .where(order_book_condition).
                scalar_subquery()
            )
            return db.execute(
                select(OrderBookModel).where(
                    OrderBookModel.timestamp == max_timestamp,
                    order_book_condition
                )
            ).scalar()
        finally:
            db.close()

    def get_unique_users_last_block_objects(
        self, protocol_id: ProtocolIDs
    ) -> LoanState:
        """
        Retrieves the latest loan states for unique users.
        """
        db = self.Session()
        try:
            # Create a subquery to get the max block for each user
            subquery = (
                db.query(LoanState.user, func.max(LoanState.block).label("max_block"))
                .filter(LoanState.protocol_id == protocol_id)
                .group_by(LoanState.user)
                .subquery()
            )

            # Alias the subquery for clarity
            alias_subquery = aliased(subquery)

            # Join the main LoanState table with the subquery
            return (
                db.query(LoanState)
                .join(
                    alias_subquery,
                    and_(
                        LoanState.user == alias_subquery.c.user,
                        LoanState.block == alias_subquery.c.max_block,
                    ),
                )
                .filter(LoanState.protocol_id == protocol_id)
                .all()
            )
        finally:
            db.close()

    def get_last_interest_rate_record_by_protocol_id(
        self, protocol_id: ProtocolIDs
    ) -> InterestRate:
        """
        Retrieves the last interest rate record by protocol ID.
        :param protocol_id: ProtocolIDs - The protocol ID to filter by.
        :return: InterestRate | None
        """
        db = self.Session()
        try:
            return (
                db.query(InterestRate)
                .filter(InterestRate.protocol_id == protocol_id)
                .order_by(InterestRate.block.desc())
                .first()
            )
        finally:
            db.close()<|MERGE_RESOLUTION|>--- conflicted
+++ resolved
@@ -6,13 +6,8 @@
 from sqlalchemy.orm import scoped_session, sessionmaker, Session, aliased
 
 from db.database import SQLALCHEMY_DATABASE_URL
-<<<<<<< HEAD
-from db.models import Base, LoanState, OrderBookModel
-from tools.constants import ProtocolIDs
-=======
-from db.models import Base, LoanState, InterestRate
+from db.models import Base, LoanState, OrderBookModel, InterestRate
 from handler_tools.constants import ProtocolIDs
->>>>>>> 7976c09d
 
 
 ModelType = TypeVar("ModelType", bound=Base)
